--- conflicted
+++ resolved
@@ -405,17 +405,10 @@
 
 **Environment Variable Exclusion:** Some environment variables (like `DEBUG` and `DEBUG_MODE`) are automatically excluded from project `.env` files by default to prevent interference with the CLI behavior. Variables from `.qwen/.env` files are never excluded. You can customize this behavior using the `excludedProjectEnvVars` setting in your `settings.json` file.
 
-<<<<<<< HEAD
-**To avoid confusion, we will reorganize all available environment variables in an upcoming release.**
-
-- **`GEMINI_API_KEY`**:
-  - Your API key for the Gemini API.
-=======
 - **`OPENAI_API_KEY`**:
   - One of several available [authentication methods](./authentication.md).
   - Set this in your shell profile (e.g., `~/.bashrc`, `~/.zshrc`) or an `.env` file.
 - **`OPENAI_BASE_URL`**:
->>>>>>> b01ddf0a
   - One of several available [authentication methods](./authentication.md).
   - Set this in your shell profile (e.g., `~/.bashrc`, `~/.zshrc`) or an `.env` file.
 - **`OPENAI_MODEL`**:
@@ -451,11 +444,7 @@
 Arguments passed directly when running the CLI can override other configurations for that specific session.
 
 - **`--model <model_name>`** (**`-m <model_name>`**):
-<<<<<<< HEAD
-  - Specifies the model to use for this session.
-=======
   - Specifies the Qwen model to use for this session.
->>>>>>> b01ddf0a
   - Example: `npm start -- --model qwen3-coder-plus`
 - **`--prompt <your_prompt>`** (**`-p <your_prompt>`**):
   - Used to pass a prompt directly to the command. This invokes Qwen Code in a non-interactive mode.
@@ -528,11 +517,7 @@
 
 While not strictly configuration for the CLI's _behavior_, context files (defaulting to `QWEN.md` but configurable via the `contextFileName` setting) are crucial for configuring the _instructional context_ (also referred to as "memory"). This powerful feature allows you to give project-specific instructions, coding style guides, or any relevant background information to the AI, making its responses more tailored and accurate to your needs. The CLI includes UI elements, such as an indicator in the footer showing the number of loaded context files, to keep you informed about the active context.
 
-<<<<<<< HEAD
-- **Purpose:** These Markdown files contain instructions, guidelines, or context that you want the model to be aware of during your interactions. The system is designed to manage this instructional context hierarchically.
-=======
 - **Purpose:** These Markdown files contain instructions, guidelines, or context that you want the Qwen model to be aware of during your interactions. The system is designed to manage this instructional context hierarchically.
->>>>>>> b01ddf0a
 
 ### Example Context File Content (e.g., `QWEN.md`)
 
