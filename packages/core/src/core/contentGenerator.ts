--- conflicted
+++ resolved
@@ -184,7 +184,6 @@
     });
     return new LoggingContentGenerator(googleGenAI.models, gcConfig);
   }
-<<<<<<< HEAD
 
   if (config.authType === AuthType.USE_OPENAI) {
     if (!config.apiKey) {
@@ -226,8 +225,6 @@
     }
   }
 
-=======
->>>>>>> 5349c4d0
   throw new Error(
     `Error creating contentGenerator: Unsupported authType: ${config.authType}`,
   );
