/**
 * @license
 * Copyright 2025 Google LLC
 * SPDX-License-Identifier: Apache-2.0
 */

import { Buffer } from 'buffer';
import * as https from 'https';
import { HttpsProxyAgent } from 'https-proxy-agent';

import {
  StartSessionEvent,
  EndSessionEvent,
  UserPromptEvent,
  ToolCallEvent,
  ApiRequestEvent,
  ApiResponseEvent,
  ApiErrorEvent,
  FlashFallbackEvent,
  LoopDetectedEvent,
  NextSpeakerCheckEvent,
  SlashCommandEvent,
  MalformedJsonResponseEvent,
<<<<<<< HEAD
=======
  IdeConnectionEvent,
>>>>>>> ea96293e
} from '../types.js';
import { EventMetadataKey } from './event-metadata-key.js';
import { Config } from '../../config/config.js';
import { safeJsonStringify } from '../../utils/safeJsonStringify.js';
import {
  getCachedGoogleAccount,
  getLifetimeGoogleAccounts,
} from '../../utils/user_account.js';
import { HttpError, retryWithBackoff } from '../../utils/retry.js';
import { getInstallationId } from '../../utils/user_id.js';

const start_session_event_name = 'start_session';
const new_prompt_event_name = 'new_prompt';
const tool_call_event_name = 'tool_call';
const api_request_event_name = 'api_request';
const api_response_event_name = 'api_response';
const api_error_event_name = 'api_error';
const end_session_event_name = 'end_session';
const flash_fallback_event_name = 'flash_fallback';
const loop_detected_event_name = 'loop_detected';
const next_speaker_check_event_name = 'next_speaker_check';
const slash_command_event_name = 'slash_command';
const malformed_json_response_event_name = 'malformed_json_response';
<<<<<<< HEAD
=======
const ide_connection_event_name = 'ide_connection';
>>>>>>> ea96293e

export interface LogResponse {
  nextRequestWaitMs?: number;
}

// Singleton class for batch posting log events to Clearcut. When a new event comes in, the elapsed time
// is checked and events are flushed to Clearcut if at least a minute has passed since the last flush.
export class ClearcutLogger {
  private static instance: ClearcutLogger;
  private config?: Config;
  // eslint-disable-next-line @typescript-eslint/no-explicit-any -- Clearcut expects this format.
  private readonly events: any = [];
  private last_flush_time: number = Date.now();
  private flush_interval_ms: number = 1000 * 60; // Wait at least a minute before flushing events.

  private constructor(config?: Config) {
    this.config = config;
  }

  static getInstance(config?: Config): ClearcutLogger | undefined {
    if (config === undefined || !config?.getUsageStatisticsEnabled())
      return undefined;
    if (!ClearcutLogger.instance) {
      ClearcutLogger.instance = new ClearcutLogger(config);
    }
    return ClearcutLogger.instance;
  }

  // eslint-disable-next-line @typescript-eslint/no-explicit-any -- Clearcut expects this format.
  enqueueLogEvent(event: any): void {
    this.events.push([
      {
        event_time_ms: Date.now(),
        source_extension_json: safeJsonStringify(event),
      },
    ]);
  }

  createLogEvent(name: string, data: object[]): object {
    const email = getCachedGoogleAccount();
    const totalAccounts = getLifetimeGoogleAccounts();
    data.push({
      gemini_cli_key: EventMetadataKey.GEMINI_CLI_GOOGLE_ACCOUNTS_COUNT,
      value: totalAccounts.toString(),
    });

    // eslint-disable-next-line @typescript-eslint/no-explicit-any
    const logEvent: any = {
      console_type: 'GEMINI_CLI',
      application: 102,
      event_name: name,
      event_metadata: [data] as object[],
    };

    // Should log either email or install ID, not both. See go/cloudmill-1p-oss-instrumentation#define-sessionable-id
    if (email) {
      logEvent.client_email = email;
    } else {
      logEvent.client_install_id = getInstallationId();
    }

    return logEvent;
  }

  flushIfNeeded(): void {
    if (Date.now() - this.last_flush_time < this.flush_interval_ms) {
      return;
    }

    this.flushToClearcut().catch((error) => {
      console.debug('Error flushing to Clearcut:', error);
    });
  }

  async flushToClearcut(): Promise<LogResponse> {
    if (this.config?.getDebugMode()) {
      console.log('Flushing log events to Clearcut.');
    }
    const eventsToSend = [...this.events];
    if (eventsToSend.length === 0) {
      return {};
    }

    const flushFn = () =>
      new Promise<Buffer>((resolve, reject) => {
        const request = [
          {
            log_source_name: 'CONCORD',
            request_time_ms: Date.now(),
            log_event: eventsToSend,
          },
        ];
        const body = safeJsonStringify(request);
        const options = {
          hostname: 'play.googleapis.com',
          path: '/log',
          method: 'POST',
          headers: { 'Content-Length': Buffer.byteLength(body) },
        };
        const bufs: Buffer[] = [];
        const req = https.request(
          {
            ...options,
            agent: this.getProxyAgent(),
          },
          (res) => {
            if (
              res.statusCode &&
              (res.statusCode < 200 || res.statusCode >= 300)
            ) {
              const err: HttpError = new Error(
                `Request failed with status ${res.statusCode}`,
              );
              err.status = res.statusCode;
              res.resume();
              return reject(err);
            }
            res.on('data', (buf) => bufs.push(buf));
            res.on('end', () => resolve(Buffer.concat(bufs)));
          },
        );
        req.on('error', reject);
        req.end(body);
      });

    try {
      const responseBuffer = await retryWithBackoff(flushFn, {
        maxAttempts: 3,
        initialDelayMs: 200,
        shouldRetry: (err: unknown) => {
          if (!(err instanceof Error)) return false;
          const status = (err as HttpError).status as number | undefined;
          // If status is not available, it's likely a network error
          if (status === undefined) return true;

          // Retry on 429 (Too many Requests) and 5xx server errors.
          return status === 429 || (status >= 500 && status < 600);
        },
      });

      this.events.splice(0, eventsToSend.length);
      this.last_flush_time = Date.now();
      return this.decodeLogResponse(responseBuffer) || {};
    } catch (error) {
      if (this.config?.getDebugMode()) {
        console.error('Clearcut flush failed after multiple retries.', error);
      }
      return {};
    }
  }

  // Visible for testing. Decodes protobuf-encoded response from Clearcut server.
  decodeLogResponse(buf: Buffer): LogResponse | undefined {
    // TODO(obrienowen): return specific errors to facilitate debugging.
    if (buf.length < 1) {
      return undefined;
    }

    // The first byte of the buffer is `field<<3 | type`. We're looking for field
    // 1, with type varint, represented by type=0. If the first byte isn't 8, that
    // means field 1 is missing or the message is corrupted. Either way, we return
    // undefined.
    if (buf.readUInt8(0) !== 8) {
      return undefined;
    }

    let ms = BigInt(0);
    let cont = true;

    // In each byte, the most significant bit is the continuation bit. If it's
    // set, we keep going. The lowest 7 bits, are data bits. They are concatenated
    // in reverse order to form the final number.
    for (let i = 1; cont && i < buf.length; i++) {
      const byte = buf.readUInt8(i);
      ms |= BigInt(byte & 0x7f) << BigInt(7 * (i - 1));
      cont = (byte & 0x80) !== 0;
    }

    if (cont) {
      // We have fallen off the buffer without seeing a terminating byte. The
      // message is corrupted.
      return undefined;
    }

    const returnVal = {
      nextRequestWaitMs: Number(ms),
    };
    return returnVal;
  }

  logStartSessionEvent(event: StartSessionEvent): void {
    const surface =
      process.env.CLOUD_SHELL === 'true'
        ? 'CLOUD_SHELL'
        : process.env.SURFACE || 'SURFACE_NOT_SET';

    const data = [
      {
        gemini_cli_key: EventMetadataKey.GEMINI_CLI_START_SESSION_MODEL,
        value: event.model,
      },
      {
        gemini_cli_key: EventMetadataKey.GEMINI_CLI_SESSION_ID,
        value: this.config?.getSessionId() ?? '',
      },
      {
        gemini_cli_key:
          EventMetadataKey.GEMINI_CLI_START_SESSION_EMBEDDING_MODEL,
        value: event.embedding_model,
      },
      {
        gemini_cli_key: EventMetadataKey.GEMINI_CLI_START_SESSION_SANDBOX,
        value: event.sandbox_enabled.toString(),
      },
      {
        gemini_cli_key: EventMetadataKey.GEMINI_CLI_START_SESSION_CORE_TOOLS,
        value: event.core_tools_enabled,
      },
      {
        gemini_cli_key: EventMetadataKey.GEMINI_CLI_START_SESSION_APPROVAL_MODE,
        value: event.approval_mode,
      },
      {
        gemini_cli_key:
          EventMetadataKey.GEMINI_CLI_START_SESSION_API_KEY_ENABLED,
        value: event.api_key_enabled.toString(),
      },
      {
        gemini_cli_key:
          EventMetadataKey.GEMINI_CLI_START_SESSION_VERTEX_API_ENABLED,
        value: event.vertex_ai_enabled.toString(),
      },
      {
        gemini_cli_key:
          EventMetadataKey.GEMINI_CLI_START_SESSION_DEBUG_MODE_ENABLED,
        value: event.debug_enabled.toString(),
      },
      {
        gemini_cli_key:
          EventMetadataKey.GEMINI_CLI_START_SESSION_VERTEX_API_ENABLED,
        value: event.vertex_ai_enabled.toString(),
      },
      {
        gemini_cli_key: EventMetadataKey.GEMINI_CLI_START_SESSION_MCP_SERVERS,
        value: event.mcp_servers,
      },
      {
        gemini_cli_key:
          EventMetadataKey.GEMINI_CLI_START_SESSION_VERTEX_API_ENABLED,
        value: event.vertex_ai_enabled.toString(),
      },
      {
        gemini_cli_key:
          EventMetadataKey.GEMINI_CLI_START_SESSION_TELEMETRY_ENABLED,
        value: event.telemetry_enabled.toString(),
      },
      {
        gemini_cli_key:
          EventMetadataKey.GEMINI_CLI_START_SESSION_TELEMETRY_LOG_USER_PROMPTS_ENABLED,
        value: event.telemetry_log_user_prompts_enabled.toString(),
      },
      {
        gemini_cli_key: EventMetadataKey.GEMINI_CLI_SURFACE,
        value: surface,
      },
    ];

    // Flush start event immediately
    this.enqueueLogEvent(this.createLogEvent(start_session_event_name, data));
    this.flushToClearcut().catch((error) => {
      console.debug('Error flushing to Clearcut:', error);
    });
  }

  logNewPromptEvent(event: UserPromptEvent): void {
    const data = [
      {
        gemini_cli_key: EventMetadataKey.GEMINI_CLI_USER_PROMPT_LENGTH,
        value: JSON.stringify(event.prompt_length),
      },
      {
        gemini_cli_key: EventMetadataKey.GEMINI_CLI_SESSION_ID,
        value: this.config?.getSessionId() ?? '',
      },
      {
        gemini_cli_key: EventMetadataKey.GEMINI_CLI_PROMPT_ID,
        value: JSON.stringify(event.prompt_id),
      },
      {
        gemini_cli_key: EventMetadataKey.GEMINI_CLI_AUTH_TYPE,
        value: JSON.stringify(event.auth_type),
      },
    ];

    this.enqueueLogEvent(this.createLogEvent(new_prompt_event_name, data));
    this.flushIfNeeded();
  }

  logToolCallEvent(event: ToolCallEvent): void {
    const data = [
      {
        gemini_cli_key: EventMetadataKey.GEMINI_CLI_TOOL_CALL_NAME,
        value: JSON.stringify(event.function_name),
      },
      {
        gemini_cli_key: EventMetadataKey.GEMINI_CLI_PROMPT_ID,
        value: JSON.stringify(event.prompt_id),
      },
      {
        gemini_cli_key: EventMetadataKey.GEMINI_CLI_TOOL_CALL_DECISION,
        value: JSON.stringify(event.decision),
      },
      {
        gemini_cli_key: EventMetadataKey.GEMINI_CLI_TOOL_CALL_SUCCESS,
        value: JSON.stringify(event.success),
      },
      {
        gemini_cli_key: EventMetadataKey.GEMINI_CLI_TOOL_CALL_DURATION_MS,
        value: JSON.stringify(event.duration_ms),
      },
      {
        gemini_cli_key: EventMetadataKey.GEMINI_CLI_TOOL_ERROR_MESSAGE,
        value: JSON.stringify(event.error),
      },
      {
        gemini_cli_key: EventMetadataKey.GEMINI_CLI_TOOL_CALL_ERROR_TYPE,
        value: JSON.stringify(event.error_type),
      },
    ];

    const logEvent = this.createLogEvent(tool_call_event_name, data);
    this.enqueueLogEvent(logEvent);
    this.flushIfNeeded();
  }

  logApiRequestEvent(event: ApiRequestEvent): void {
    const data = [
      {
        gemini_cli_key: EventMetadataKey.GEMINI_CLI_API_REQUEST_MODEL,
        value: JSON.stringify(event.model),
      },
      {
        gemini_cli_key: EventMetadataKey.GEMINI_CLI_PROMPT_ID,
        value: JSON.stringify(event.prompt_id),
      },
    ];

    this.enqueueLogEvent(this.createLogEvent(api_request_event_name, data));
    this.flushIfNeeded();
  }

  logApiResponseEvent(event: ApiResponseEvent): void {
    const data = [
      {
        gemini_cli_key: EventMetadataKey.GEMINI_CLI_API_RESPONSE_MODEL,
        value: JSON.stringify(event.model),
      },
      {
        gemini_cli_key: EventMetadataKey.GEMINI_CLI_PROMPT_ID,
        value: JSON.stringify(event.prompt_id),
      },
      {
        gemini_cli_key: EventMetadataKey.GEMINI_CLI_API_RESPONSE_STATUS_CODE,
        value: JSON.stringify(event.status_code),
      },
      {
        gemini_cli_key: EventMetadataKey.GEMINI_CLI_API_RESPONSE_DURATION_MS,
        value: JSON.stringify(event.duration_ms),
      },
      {
        gemini_cli_key: EventMetadataKey.GEMINI_CLI_API_ERROR_MESSAGE,
        value: JSON.stringify(event.error),
      },
      {
        gemini_cli_key:
          EventMetadataKey.GEMINI_CLI_API_RESPONSE_INPUT_TOKEN_COUNT,
        value: JSON.stringify(event.input_token_count),
      },
      {
        gemini_cli_key:
          EventMetadataKey.GEMINI_CLI_API_RESPONSE_OUTPUT_TOKEN_COUNT,
        value: JSON.stringify(event.output_token_count),
      },
      {
        gemini_cli_key:
          EventMetadataKey.GEMINI_CLI_API_RESPONSE_CACHED_TOKEN_COUNT,
        value: JSON.stringify(event.cached_content_token_count),
      },
      {
        gemini_cli_key:
          EventMetadataKey.GEMINI_CLI_API_RESPONSE_THINKING_TOKEN_COUNT,
        value: JSON.stringify(event.thoughts_token_count),
      },
      {
        gemini_cli_key:
          EventMetadataKey.GEMINI_CLI_API_RESPONSE_TOOL_TOKEN_COUNT,
        value: JSON.stringify(event.tool_token_count),
      },
      {
        gemini_cli_key: EventMetadataKey.GEMINI_CLI_AUTH_TYPE,
        value: JSON.stringify(event.auth_type),
      },
    ];

    this.enqueueLogEvent(this.createLogEvent(api_response_event_name, data));
    this.flushIfNeeded();
  }

  logApiErrorEvent(event: ApiErrorEvent): void {
    const data = [
      {
        gemini_cli_key: EventMetadataKey.GEMINI_CLI_API_ERROR_MODEL,
        value: JSON.stringify(event.model),
      },
      {
        gemini_cli_key: EventMetadataKey.GEMINI_CLI_PROMPT_ID,
        value: JSON.stringify(event.prompt_id),
      },
      {
        gemini_cli_key: EventMetadataKey.GEMINI_CLI_API_ERROR_TYPE,
        value: JSON.stringify(event.error_type),
      },
      {
        gemini_cli_key: EventMetadataKey.GEMINI_CLI_API_ERROR_STATUS_CODE,
        value: JSON.stringify(event.status_code),
      },
      {
        gemini_cli_key: EventMetadataKey.GEMINI_CLI_API_ERROR_DURATION_MS,
        value: JSON.stringify(event.duration_ms),
      },
      {
        gemini_cli_key: EventMetadataKey.GEMINI_CLI_AUTH_TYPE,
        value: JSON.stringify(event.auth_type),
      },
    ];

    this.enqueueLogEvent(this.createLogEvent(api_error_event_name, data));
    this.flushIfNeeded();
  }

  logFlashFallbackEvent(event: FlashFallbackEvent): void {
    const data = [
      {
        gemini_cli_key: EventMetadataKey.GEMINI_CLI_AUTH_TYPE,
        value: JSON.stringify(event.auth_type),
      },
      {
        gemini_cli_key: EventMetadataKey.GEMINI_CLI_SESSION_ID,
        value: this.config?.getSessionId() ?? '',
      },
    ];

    this.enqueueLogEvent(this.createLogEvent(flash_fallback_event_name, data));
    this.flushToClearcut().catch((error) => {
      console.debug('Error flushing to Clearcut:', error);
    });
  }

  logLoopDetectedEvent(event: LoopDetectedEvent): void {
    const data = [
      {
        gemini_cli_key: EventMetadataKey.GEMINI_CLI_PROMPT_ID,
        value: JSON.stringify(event.prompt_id),
      },
      {
        gemini_cli_key: EventMetadataKey.GEMINI_CLI_LOOP_DETECTED_TYPE,
        value: JSON.stringify(event.loop_type),
      },
    ];

    this.enqueueLogEvent(this.createLogEvent(loop_detected_event_name, data));
    this.flushIfNeeded();
  }

  logNextSpeakerCheck(event: NextSpeakerCheckEvent): void {
    const data = [
      {
        gemini_cli_key: EventMetadataKey.GEMINI_CLI_PROMPT_ID,
        value: JSON.stringify(event.prompt_id),
      },
      {
        gemini_cli_key: EventMetadataKey.GEMINI_CLI_RESPONSE_FINISH_REASON,
        value: JSON.stringify(event.finish_reason),
      },
      {
        gemini_cli_key: EventMetadataKey.GEMINI_CLI_NEXT_SPEAKER_CHECK_RESULT,
        value: JSON.stringify(event.result),
      },
      {
        gemini_cli_key: EventMetadataKey.GEMINI_CLI_SESSION_ID,
        value: this.config?.getSessionId() ?? '',
      },
    ];

    this.enqueueLogEvent(
      this.createLogEvent(next_speaker_check_event_name, data),
<<<<<<< HEAD
    );
    this.flushIfNeeded();
  }

  logSlashCommandEvent(event: SlashCommandEvent): void {
    const data = [
      {
        gemini_cli_key: EventMetadataKey.GEMINI_CLI_SLASH_COMMAND_NAME,
        value: JSON.stringify(event.command),
      },
    ];

    if (event.subcommand) {
      data.push({
        gemini_cli_key: EventMetadataKey.GEMINI_CLI_SLASH_COMMAND_SUBCOMMAND,
        value: JSON.stringify(event.subcommand),
      });
    }

    this.enqueueLogEvent(this.createLogEvent(slash_command_event_name, data));
    this.flushIfNeeded();
  }

  logMalformedJsonResponseEvent(event: MalformedJsonResponseEvent): void {
    const data = [
      {
        gemini_cli_key:
          EventMetadataKey.GEMINI_CLI_MALFORMED_JSON_RESPONSE_MODEL,
        value: JSON.stringify(event.model),
      },
    ];

    this.enqueueLogEvent(
      this.createLogEvent(malformed_json_response_event_name, data),
=======
>>>>>>> ea96293e
    );
    this.flushIfNeeded();
  }

  logSlashCommandEvent(event: SlashCommandEvent): void {
    const data = [
      {
        gemini_cli_key: EventMetadataKey.GEMINI_CLI_SLASH_COMMAND_NAME,
        value: JSON.stringify(event.command),
      },
    ];

    if (event.subcommand) {
      data.push({
        gemini_cli_key: EventMetadataKey.GEMINI_CLI_SLASH_COMMAND_SUBCOMMAND,
        value: JSON.stringify(event.subcommand),
      });
    }

    this.enqueueLogEvent(this.createLogEvent(slash_command_event_name, data));
    this.flushIfNeeded();
  }

  logMalformedJsonResponseEvent(event: MalformedJsonResponseEvent): void {
    const data = [
      {
        gemini_cli_key:
          EventMetadataKey.GEMINI_CLI_MALFORMED_JSON_RESPONSE_MODEL,
        value: JSON.stringify(event.model),
      },
    ];

    this.enqueueLogEvent(
      this.createLogEvent(malformed_json_response_event_name, data),
    );
    this.flushIfNeeded();
  }

  logIdeConnectionEvent(event: IdeConnectionEvent): void {
    const data = [
      {
        gemini_cli_key: EventMetadataKey.GEMINI_CLI_IDE_CONNECTION_TYPE,
        value: JSON.stringify(event.connection_type),
      },
    ];

    this.enqueueLogEvent(this.createLogEvent(ide_connection_event_name, data));
    this.flushIfNeeded();
  }

  logEndSessionEvent(event: EndSessionEvent): void {
    const data = [
      {
        gemini_cli_key: EventMetadataKey.GEMINI_CLI_SESSION_ID,
        value: event?.session_id?.toString() ?? '',
      },
    ];

    // Flush immediately on session end.
    this.enqueueLogEvent(this.createLogEvent(end_session_event_name, data));
    this.flushToClearcut().catch((error) => {
      console.debug('Error flushing to Clearcut:', error);
    });
  }

  getProxyAgent() {
    const proxyUrl = this.config?.getProxy();
    if (!proxyUrl) return undefined;
    // undici which is widely used in the repo can only support http & https proxy protocol,
    // https://github.com/nodejs/undici/issues/2224
    if (proxyUrl.startsWith('http')) {
      return new HttpsProxyAgent(proxyUrl);
    } else {
      throw new Error('Unsupported proxy type');
    }
  }

  shutdown() {
    const event = new EndSessionEvent(this.config);
    this.logEndSessionEvent(event);
  }
}<|MERGE_RESOLUTION|>--- conflicted
+++ resolved
@@ -21,10 +21,7 @@
   NextSpeakerCheckEvent,
   SlashCommandEvent,
   MalformedJsonResponseEvent,
-<<<<<<< HEAD
-=======
   IdeConnectionEvent,
->>>>>>> ea96293e
 } from '../types.js';
 import { EventMetadataKey } from './event-metadata-key.js';
 import { Config } from '../../config/config.js';
@@ -48,10 +45,7 @@
 const next_speaker_check_event_name = 'next_speaker_check';
 const slash_command_event_name = 'slash_command';
 const malformed_json_response_event_name = 'malformed_json_response';
-<<<<<<< HEAD
-=======
 const ide_connection_event_name = 'ide_connection';
->>>>>>> ea96293e
 
 export interface LogResponse {
   nextRequestWaitMs?: number;
@@ -548,43 +542,6 @@
 
     this.enqueueLogEvent(
       this.createLogEvent(next_speaker_check_event_name, data),
-<<<<<<< HEAD
-    );
-    this.flushIfNeeded();
-  }
-
-  logSlashCommandEvent(event: SlashCommandEvent): void {
-    const data = [
-      {
-        gemini_cli_key: EventMetadataKey.GEMINI_CLI_SLASH_COMMAND_NAME,
-        value: JSON.stringify(event.command),
-      },
-    ];
-
-    if (event.subcommand) {
-      data.push({
-        gemini_cli_key: EventMetadataKey.GEMINI_CLI_SLASH_COMMAND_SUBCOMMAND,
-        value: JSON.stringify(event.subcommand),
-      });
-    }
-
-    this.enqueueLogEvent(this.createLogEvent(slash_command_event_name, data));
-    this.flushIfNeeded();
-  }
-
-  logMalformedJsonResponseEvent(event: MalformedJsonResponseEvent): void {
-    const data = [
-      {
-        gemini_cli_key:
-          EventMetadataKey.GEMINI_CLI_MALFORMED_JSON_RESPONSE_MODEL,
-        value: JSON.stringify(event.model),
-      },
-    ];
-
-    this.enqueueLogEvent(
-      this.createLogEvent(malformed_json_response_event_name, data),
-=======
->>>>>>> ea96293e
     );
     this.flushIfNeeded();
   }
