/**
 * @license
 * Copyright 2025 Google LLC
 * SPDX-License-Identifier: Apache-2.0
 */

export enum TelemetryTarget {
  GCP = 'gcp',
  LOCAL = 'local',
  QWEN = 'qwen',
}

const DEFAULT_TELEMETRY_TARGET = TelemetryTarget.LOCAL;
const DEFAULT_OTLP_ENDPOINT = 'http://localhost:4317';

export { DEFAULT_TELEMETRY_TARGET, DEFAULT_OTLP_ENDPOINT };
export {
  initializeTelemetry,
  shutdownTelemetry,
  isTelemetrySdkInitialized,
} from './sdk.js';
export {
  logCliConfiguration,
  logUserPrompt,
  logToolCall,
  logApiRequest,
  logApiError,
  logApiResponse,
  logFlashFallback,
  logSlashCommand,
  logConversationFinishedEvent,
  logKittySequenceOverflow,
  logChatCompression,
} from './loggers.js';
export type { SlashCommandEvent, ChatCompressionEvent } from './types.js';
export {
  SlashCommandStatus,
  EndSessionEvent,
  UserPromptEvent,
  ApiRequestEvent,
  ApiErrorEvent,
  ApiResponseEvent,
  FlashFallbackEvent,
  StartSessionEvent,
  ToolCallEvent,
  ConversationFinishedEvent,
  KittySequenceOverflowEvent,
<<<<<<< HEAD
  SlashCommandEvent,
  makeSlashCommandEvent,
  SlashCommandStatus,
  ChatCompressionEvent,
  makeChatCompressionEvent,
=======
>>>>>>> 76553622
} from './types.js';
export { makeSlashCommandEvent, makeChatCompressionEvent } from './types.js';
export type { TelemetryEvent } from './types.js';
export { SpanStatusCode, ValueType } from '@opentelemetry/api';
export { SemanticAttributes } from '@opentelemetry/semantic-conventions';
export * from './uiTelemetry.js';<|MERGE_RESOLUTION|>--- conflicted
+++ resolved
@@ -13,49 +13,45 @@
 const DEFAULT_TELEMETRY_TARGET = TelemetryTarget.LOCAL;
 const DEFAULT_OTLP_ENDPOINT = 'http://localhost:4317';
 
-export { DEFAULT_TELEMETRY_TARGET, DEFAULT_OTLP_ENDPOINT };
+export { SpanStatusCode, ValueType } from '@opentelemetry/api';
+export { SemanticAttributes } from '@opentelemetry/semantic-conventions';
+export {
+  logApiError,
+  logApiRequest,
+  logApiResponse,
+  logChatCompression,
+  logCliConfiguration,
+  logConversationFinishedEvent,
+  logFlashFallback,
+  logKittySequenceOverflow,
+  logSlashCommand,
+  logToolCall,
+  logUserPrompt,
+} from './loggers.js';
 export {
   initializeTelemetry,
+  isTelemetrySdkInitialized,
   shutdownTelemetry,
-  isTelemetrySdkInitialized,
 } from './sdk.js';
 export {
-  logCliConfiguration,
-  logUserPrompt,
-  logToolCall,
-  logApiRequest,
-  logApiError,
-  logApiResponse,
-  logFlashFallback,
-  logSlashCommand,
-  logConversationFinishedEvent,
-  logKittySequenceOverflow,
-  logChatCompression,
-} from './loggers.js';
-export type { SlashCommandEvent, ChatCompressionEvent } from './types.js';
-export {
+  ApiErrorEvent,
+  ApiRequestEvent,
+  ApiResponseEvent,
+  ConversationFinishedEvent,
+  EndSessionEvent,
+  FlashFallbackEvent,
+  KittySequenceOverflowEvent,
+  makeChatCompressionEvent,
+  makeSlashCommandEvent,
   SlashCommandStatus,
-  EndSessionEvent,
-  UserPromptEvent,
-  ApiRequestEvent,
-  ApiErrorEvent,
-  ApiResponseEvent,
-  FlashFallbackEvent,
   StartSessionEvent,
   ToolCallEvent,
-  ConversationFinishedEvent,
-  KittySequenceOverflowEvent,
-<<<<<<< HEAD
+  UserPromptEvent,
+} from './types.js';
+export type {
+  ChatCompressionEvent,
   SlashCommandEvent,
-  makeSlashCommandEvent,
-  SlashCommandStatus,
-  ChatCompressionEvent,
-  makeChatCompressionEvent,
-=======
->>>>>>> 76553622
+  TelemetryEvent,
 } from './types.js';
-export { makeSlashCommandEvent, makeChatCompressionEvent } from './types.js';
-export type { TelemetryEvent } from './types.js';
-export { SpanStatusCode, ValueType } from '@opentelemetry/api';
-export { SemanticAttributes } from '@opentelemetry/semantic-conventions';
-export * from './uiTelemetry.js';+export * from './uiTelemetry.js';
+export { DEFAULT_OTLP_ENDPOINT, DEFAULT_TELEMETRY_TARGET };