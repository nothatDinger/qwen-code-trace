/**
 * @license
 * Copyright 2025 Google LLC
 * SPDX-License-Identifier: Apache-2.0
 */

<<<<<<< HEAD
import { DetectedIde, getIdeInfo } from '@qwen-code/qwen-code-core';
=======
import type { DetectedIde } from '@google/gemini-cli-core';
import { getIdeInfo } from '@google/gemini-cli-core';
>>>>>>> 76553622
import { Box, Text } from 'ink';
import type { RadioSelectItem } from './components/shared/RadioButtonSelect.js';
import { RadioButtonSelect } from './components/shared/RadioButtonSelect.js';
import { useKeypress } from './hooks/useKeypress.js';

export type IdeIntegrationNudgeResult = {
  userSelection: 'yes' | 'no' | 'dismiss';
  isExtensionPreInstalled: boolean;
};

interface IdeIntegrationNudgeProps {
  ide: DetectedIde;
  onComplete: (result: IdeIntegrationNudgeResult) => void;
}

export function IdeIntegrationNudge({
  ide,
  onComplete,
}: IdeIntegrationNudgeProps) {
  useKeypress(
    (key) => {
      if (key.name === 'escape') {
        onComplete({
          userSelection: 'no',
          isExtensionPreInstalled: false,
        });
      }
    },
    { isActive: true },
  );

  const { displayName: ideName } = getIdeInfo(ide);
  // Assume extension is already installed if the env variables are set.
  const isExtensionPreInstalled =
    !!process.env['GEMINI_CLI_IDE_SERVER_PORT'] &&
    !!process.env['GEMINI_CLI_IDE_WORKSPACE_PATH'];

  const OPTIONS: Array<RadioSelectItem<IdeIntegrationNudgeResult>> = [
    {
      label: 'Yes',
      value: {
        userSelection: 'yes',
        isExtensionPreInstalled,
      },
    },
    {
      label: 'No (esc)',
      value: {
        userSelection: 'no',
        isExtensionPreInstalled,
      },
    },
    {
      label: "No, don't ask again",
      value: {
        userSelection: 'dismiss',
        isExtensionPreInstalled,
      },
    },
  ];

  const installText = isExtensionPreInstalled
    ? `If you select Yes, the CLI will have access to your open files and display diffs directly in ${
        ideName ?? 'your editor'
      }.`
    : `If you select Yes, we'll install an extension that allows the CLI to access your open files and display diffs directly in ${
        ideName ?? 'your editor'
      }.`;

  return (
    <Box
      flexDirection="column"
      borderStyle="round"
      borderColor="yellow"
      padding={1}
      width="100%"
      marginLeft={1}
    >
      <Box marginBottom={1} flexDirection="column">
        <Text>
          <Text color="yellow">{'> '}</Text>
<<<<<<< HEAD
          {`Do you want to connect ${ideName ?? 'your'} editor to Qwen Code?`}
=======
          {`Do you want to connect ${ideName ?? 'your editor'} to Gemini CLI?`}
>>>>>>> 76553622
        </Text>
        <Text dimColor>{installText}</Text>
      </Box>
      <RadioButtonSelect items={OPTIONS} onSelect={onComplete} />
    </Box>
  );
}<|MERGE_RESOLUTION|>--- conflicted
+++ resolved
@@ -4,12 +4,7 @@
  * SPDX-License-Identifier: Apache-2.0
  */
 
-<<<<<<< HEAD
-import { DetectedIde, getIdeInfo } from '@qwen-code/qwen-code-core';
-=======
-import type { DetectedIde } from '@google/gemini-cli-core';
-import { getIdeInfo } from '@google/gemini-cli-core';
->>>>>>> 76553622
+import { type DetectedIde, getIdeInfo } from '@qwen-code/qwen-code-core';
 import { Box, Text } from 'ink';
 import type { RadioSelectItem } from './components/shared/RadioButtonSelect.js';
 import { RadioButtonSelect } from './components/shared/RadioButtonSelect.js';
@@ -91,11 +86,7 @@
       <Box marginBottom={1} flexDirection="column">
         <Text>
           <Text color="yellow">{'> '}</Text>
-<<<<<<< HEAD
-          {`Do you want to connect ${ideName ?? 'your'} editor to Qwen Code?`}
-=======
-          {`Do you want to connect ${ideName ?? 'your editor'} to Gemini CLI?`}
->>>>>>> 76553622
+          {`Do you want to connect ${ideName ?? 'your editor'} to Qwen Code?`}
         </Text>
         <Text dimColor>{installText}</Text>
       </Box>
