/**
 * @license
 * Copyright 2025 Google LLC
 * SPDX-License-Identifier: Apache-2.0
 */

import { describe, it, expect } from 'vitest';
import type { Settings } from './settingsSchema.js';
import { SETTINGS_SCHEMA } from './settingsSchema.js';

describe('SettingsSchema', () => {
  describe('SETTINGS_SCHEMA', () => {
    it('should contain all expected top-level settings', () => {
      const expectedSettings = [
        'mcpServers',
        'general',
        'ui',
        'ide',
        'privacy',
        'telemetry',
        'model',
<<<<<<< HEAD
        'context',
        'tools',
        'mcp',
        'security',
        'advanced',
=======
        'hasSeenIdeIntegrationNudge',
        'folderTrustFeature',
        'enableWelcomeBack',
>>>>>>> b01ddf0a
      ];

      expectedSettings.forEach((setting) => {
        expect(
          SETTINGS_SCHEMA[setting as keyof typeof SETTINGS_SCHEMA],
        ).toBeDefined();
      });
    });

    it('should have correct structure for each setting', () => {
      Object.entries(SETTINGS_SCHEMA).forEach(([_key, definition]) => {
        expect(definition).toHaveProperty('type');
        expect(definition).toHaveProperty('label');
        expect(definition).toHaveProperty('category');
        expect(definition).toHaveProperty('requiresRestart');
        expect(definition).toHaveProperty('default');
        expect(typeof definition.type).toBe('string');
        expect(typeof definition.label).toBe('string');
        expect(typeof definition.category).toBe('string');
        expect(typeof definition.requiresRestart).toBe('boolean');
      });
    });

    it('should have correct nested setting structure', () => {
      const nestedSettings = [
        'general',
        'ui',
        'ide',
        'privacy',
        'model',
        'context',
        'tools',
        'mcp',
        'security',
        'advanced',
      ];

      nestedSettings.forEach((setting) => {
        const definition = SETTINGS_SCHEMA[
          setting as keyof typeof SETTINGS_SCHEMA
        ] as (typeof SETTINGS_SCHEMA)[keyof typeof SETTINGS_SCHEMA] & {
          properties: unknown;
        };
        expect(definition.type).toBe('object');
        expect(definition.properties).toBeDefined();
        expect(typeof definition.properties).toBe('object');
      });
    });

    it('should have accessibility nested properties', () => {
      expect(
        SETTINGS_SCHEMA.ui?.properties?.accessibility?.properties,
      ).toBeDefined();
      expect(
        SETTINGS_SCHEMA.ui?.properties?.accessibility.properties
          ?.disableLoadingPhrases.type,
      ).toBe('boolean');
    });

    it('should have checkpointing nested properties', () => {
      expect(
        SETTINGS_SCHEMA.general?.properties?.checkpointing.properties?.enabled,
      ).toBeDefined();
      expect(
        SETTINGS_SCHEMA.general?.properties?.checkpointing.properties?.enabled
          .type,
      ).toBe('boolean');
    });

    it('should have fileFiltering nested properties', () => {
      expect(
        SETTINGS_SCHEMA.context.properties.fileFiltering.properties
          ?.respectGitIgnore,
      ).toBeDefined();
      expect(
        SETTINGS_SCHEMA.context.properties.fileFiltering.properties
          ?.respectGeminiIgnore,
      ).toBeDefined();
      expect(
        SETTINGS_SCHEMA.context.properties.fileFiltering.properties
          ?.enableRecursiveFileSearch,
      ).toBeDefined();
    });

    it('should have unique categories', () => {
      const categories = new Set();

      // Collect categories from top-level settings
      Object.values(SETTINGS_SCHEMA).forEach((definition) => {
        categories.add(definition.category);
        // Also collect from nested properties
        const defWithProps = definition as typeof definition & {
          properties?: Record<string, unknown>;
        };
        if (defWithProps.properties) {
          Object.values(defWithProps.properties).forEach(
            (nestedDef: unknown) => {
              const nestedDefTyped = nestedDef as { category?: string };
              if (nestedDefTyped.category) {
                categories.add(nestedDefTyped.category);
              }
            },
          );
        }
      });

      expect(categories.size).toBeGreaterThan(0);
      expect(categories).toContain('General');
      expect(categories).toContain('UI');
      expect(categories).toContain('Advanced');
    });

    it('should have consistent default values for boolean settings', () => {
      const checkBooleanDefaults = (schema: Record<string, unknown>) => {
        Object.entries(schema).forEach(
          ([_key, definition]: [string, unknown]) => {
            const def = definition as {
              type?: string;
              default?: unknown;
              properties?: Record<string, unknown>;
            };
            if (def.type === 'boolean') {
              // Boolean settings can have boolean or undefined defaults (for optional settings)
              expect(['boolean', 'undefined']).toContain(typeof def.default);
            }
            if (def.properties) {
              checkBooleanDefaults(def.properties);
            }
          },
        );
      };

      checkBooleanDefaults(SETTINGS_SCHEMA as Record<string, unknown>);
    });

    it('should have showInDialog property configured', () => {
      // Check that user-facing settings are marked for dialog display
      expect(SETTINGS_SCHEMA.ui.properties.showMemoryUsage.showInDialog).toBe(
        true,
      );
      expect(SETTINGS_SCHEMA.general.properties.vimMode.showInDialog).toBe(
        true,
      );
      expect(SETTINGS_SCHEMA.ide.properties.enabled.showInDialog).toBe(true);
      expect(
        SETTINGS_SCHEMA.general.properties.disableAutoUpdate.showInDialog,
      ).toBe(true);
      expect(SETTINGS_SCHEMA.ui.properties.hideWindowTitle.showInDialog).toBe(
        true,
      );
      expect(SETTINGS_SCHEMA.ui.properties.hideTips.showInDialog).toBe(true);
      expect(SETTINGS_SCHEMA.ui.properties.hideBanner.showInDialog).toBe(true);
      expect(
        SETTINGS_SCHEMA.privacy.properties.usageStatisticsEnabled.showInDialog,
      ).toBe(false);

      // Check that advanced settings are hidden from dialog
      expect(SETTINGS_SCHEMA.security.properties.auth.showInDialog).toBe(false);
      expect(SETTINGS_SCHEMA.tools.properties.core.showInDialog).toBe(false);
      expect(SETTINGS_SCHEMA.mcpServers.showInDialog).toBe(false);
      expect(SETTINGS_SCHEMA.telemetry.showInDialog).toBe(false);

      // Check that some settings are appropriately hidden
      expect(SETTINGS_SCHEMA.ui.properties.theme.showInDialog).toBe(false); // Changed to false
      expect(SETTINGS_SCHEMA.ui.properties.customThemes.showInDialog).toBe(
        false,
      ); // Managed via theme editor
      expect(
        SETTINGS_SCHEMA.general.properties.checkpointing.showInDialog,
      ).toBe(false); // Experimental feature
      expect(SETTINGS_SCHEMA.ui.properties.accessibility.showInDialog).toBe(
        false,
      ); // Changed to false
      expect(
        SETTINGS_SCHEMA.context.properties.fileFiltering.showInDialog,
      ).toBe(false); // Changed to false
      expect(
        SETTINGS_SCHEMA.general.properties.preferredEditor.showInDialog,
      ).toBe(false); // Changed to false
      expect(
        SETTINGS_SCHEMA.advanced.properties.autoConfigureMemory.showInDialog,
      ).toBe(false);
    });

    it('should infer Settings type correctly', () => {
      // This test ensures that the Settings type is properly inferred from the schema
      const settings: Settings = {
        ui: {
          theme: 'dark',
        },
        context: {
          includeDirectories: ['/path/to/dir'],
          loadMemoryFromIncludeDirectories: true,
        },
      };

      // TypeScript should not complain about these properties
      expect(settings.ui?.theme).toBe('dark');
      expect(settings.context?.includeDirectories).toEqual(['/path/to/dir']);
      expect(settings.context?.loadMemoryFromIncludeDirectories).toBe(true);
    });

    it('should have includeDirectories setting in schema', () => {
      expect(
        SETTINGS_SCHEMA.context?.properties.includeDirectories,
      ).toBeDefined();
      expect(SETTINGS_SCHEMA.context?.properties.includeDirectories.type).toBe(
        'array',
      );
      expect(
        SETTINGS_SCHEMA.context?.properties.includeDirectories.category,
      ).toBe('Context');
      expect(
        SETTINGS_SCHEMA.context?.properties.includeDirectories.default,
      ).toEqual([]);
    });

    it('should have loadMemoryFromIncludeDirectories setting in schema', () => {
      expect(
        SETTINGS_SCHEMA.context?.properties.loadMemoryFromIncludeDirectories,
      ).toBeDefined();
      expect(
        SETTINGS_SCHEMA.context?.properties.loadMemoryFromIncludeDirectories
          .type,
      ).toBe('boolean');
      expect(
        SETTINGS_SCHEMA.context?.properties.loadMemoryFromIncludeDirectories
          .category,
      ).toBe('Context');
      expect(
        SETTINGS_SCHEMA.context?.properties.loadMemoryFromIncludeDirectories
          .default,
      ).toBe(false);
    });

    it('should have folderTrustFeature setting in schema', () => {
      expect(
        SETTINGS_SCHEMA.security.properties.folderTrust.properties.enabled,
      ).toBeDefined();
      expect(
        SETTINGS_SCHEMA.security.properties.folderTrust.properties.enabled.type,
      ).toBe('boolean');
      expect(
        SETTINGS_SCHEMA.security.properties.folderTrust.properties.enabled
          .category,
      ).toBe('Security');
      expect(
        SETTINGS_SCHEMA.security.properties.folderTrust.properties.enabled
          .default,
      ).toBe(false);
      expect(
        SETTINGS_SCHEMA.security.properties.folderTrust.properties.enabled
          .showInDialog,
      ).toBe(true);
    });

    it('should have debugKeystrokeLogging setting in schema', () => {
      expect(
        SETTINGS_SCHEMA.general.properties.debugKeystrokeLogging,
      ).toBeDefined();
      expect(
        SETTINGS_SCHEMA.general.properties.debugKeystrokeLogging.type,
      ).toBe('boolean');
      expect(
        SETTINGS_SCHEMA.general.properties.debugKeystrokeLogging.category,
      ).toBe('General');
      expect(
        SETTINGS_SCHEMA.general.properties.debugKeystrokeLogging.default,
      ).toBe(false);
      expect(
        SETTINGS_SCHEMA.general.properties.debugKeystrokeLogging
          .requiresRestart,
      ).toBe(false);
      expect(
        SETTINGS_SCHEMA.general.properties.debugKeystrokeLogging.showInDialog,
      ).toBe(true);
      expect(
        SETTINGS_SCHEMA.general.properties.debugKeystrokeLogging.description,
      ).toBe('Enable debug logging of keystrokes to the console.');
    });
  });
});<|MERGE_RESOLUTION|>--- conflicted
+++ resolved
@@ -19,17 +19,12 @@
         'privacy',
         'telemetry',
         'model',
-<<<<<<< HEAD
         'context',
         'tools',
         'mcp',
         'security',
         'advanced',
-=======
-        'hasSeenIdeIntegrationNudge',
-        'folderTrustFeature',
         'enableWelcomeBack',
->>>>>>> b01ddf0a
       ];
 
       expectedSettings.forEach((setting) => {
